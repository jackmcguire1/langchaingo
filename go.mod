module github.com/tmc/langchaingo

<<<<<<< HEAD
go 1.24
=======
go 1.24.4
>>>>>>> 509308ff

toolchain go1.24.2

require (
	github.com/stretchr/testify v1.10.0
	github.com/testcontainers/testcontainers-go v0.38.0
	github.com/testcontainers/testcontainers-go/modules/chroma v0.37.0
	github.com/testcontainers/testcontainers-go/modules/milvus v0.37.0
	github.com/testcontainers/testcontainers-go/modules/mongodb v0.37.0
	github.com/testcontainers/testcontainers-go/modules/mysql v0.37.0
	github.com/testcontainers/testcontainers-go/modules/opensearch v0.37.0
	github.com/testcontainers/testcontainers-go/modules/postgres v0.37.0
	github.com/testcontainers/testcontainers-go/modules/redis v0.37.0
	github.com/testcontainers/testcontainers-go/modules/weaviate v0.37.0
)

// LLM providers
require (
	github.com/IBM/watsonx-go v1.0.0
	github.com/cohere-ai/tokenizer v1.1.2
	github.com/gage-technologies/mistral-go v1.1.0
	github.com/google/generative-ai-go v0.15.1
	github.com/pkoukk/tiktoken-go v0.1.6
)

// Vector stores
require (
	github.com/amikos-tech/chroma-go v0.1.4
	github.com/milvus-io/milvus-sdk-go/v2 v2.4.0
	github.com/opensearch-project/opensearch-go v1.1.0
	github.com/pgvector/pgvector-go v0.1.1
	github.com/pinecone-io/go-pinecone v0.4.1
	github.com/redis/rueidis v1.0.34
	github.com/weaviate/weaviate v1.29.0
	github.com/weaviate/weaviate-go-client/v5 v5.0.2
	go.mongodb.org/mongo-driver v1.14.0
	go.mongodb.org/mongo-driver/v2 v2.0.0
)

// Cloud platforms and AI services
require (
	cloud.google.com/go/aiplatform v1.69.0
	cloud.google.com/go/vertexai v0.12.0
	github.com/aws/aws-sdk-go-v2 v1.36.3
	github.com/aws/aws-sdk-go-v2/config v1.29.4
	github.com/aws/aws-sdk-go-v2/service/bedrockagent v1.40.0
	github.com/aws/aws-sdk-go-v2/service/bedrockagentruntime v1.41.0
	github.com/aws/aws-sdk-go-v2/service/bedrockruntime v1.24.3
	github.com/aws/aws-sdk-go-v2/service/s3 v1.78.2
	github.com/aws/smithy-go v1.22.2
	golang.org/x/oauth2 v0.30.0
	google.golang.org/api v0.218.0
	google.golang.org/grpc v1.70.0
	google.golang.org/protobuf v1.36.3
)

// Embeddings and ML
require (
	github.com/AssemblyAI/assemblyai-go-sdk v1.3.0
	github.com/nlpodyssey/cybertron v0.2.1
)

// Database drivers
require (
	cloud.google.com/go/alloydbconn v1.13.2
	cloud.google.com/go/cloudsqlconn v1.14.1
	github.com/go-sql-driver/mysql v1.8.1
	github.com/jackc/pgx/v5 v5.7.2
	github.com/mattn/go-sqlite3 v1.14.17
)

// Document processing and web scraping
require (
	github.com/PuerkitoBio/goquery v1.8.1
	github.com/gocolly/colly v1.2.0
	github.com/ledongthuc/pdf v0.0.0-20220302134840-0c2507a12d80
	github.com/microcosm-cc/bluemonday v1.0.26
	gitlab.com/golang-commonmark/markdown v0.0.0-20211110145824-bf3e522c626a
)

// Memory and agent tools
require (
	github.com/getzep/zep-go v1.0.4
	github.com/metaphorsystems/metaphor-go v0.0.0-20230816231421-43794c04824e
	go.starlark.net v0.0.0-20230302034142-4b1e35fe2254
)

// Utilities and helpers
require (
	github.com/Code-Hex/go-generics-cache v1.3.1
	github.com/Masterminds/sprig/v3 v3.2.3
	github.com/go-openapi/strfmt v0.23.0
	github.com/google/go-cmp v0.7.0
	github.com/nikolalohinski/gonja v1.5.3
	github.com/zeebo/blake3 v0.2.4
	golang.org/x/sync v0.16.0
	golang.org/x/tools v0.35.0
	sigs.k8s.io/yaml v1.3.0
)

// Indirect dependencies (automatically managed)

// Cloud platforms and AI services - indirect
require (
	cloud.google.com/go v0.116.0 // indirect
	cloud.google.com/go/ai v0.7.0 // indirect
	cloud.google.com/go/alloydb v1.14.0 // indirect
	cloud.google.com/go/compute/metadata v0.6.0 // indirect
	cloud.google.com/go/iam v1.2.2 // indirect
	cloud.google.com/go/longrunning v0.6.2 // indirect
	github.com/aws/aws-sdk-go-v2/aws/protocol/eventstream v1.6.10 // indirect
	github.com/aws/aws-sdk-go-v2/credentials v1.17.57 // indirect
	github.com/aws/aws-sdk-go-v2/feature/ec2/imds v1.16.27 // indirect
	github.com/aws/aws-sdk-go-v2/internal/configsources v1.3.34 // indirect
	github.com/aws/aws-sdk-go-v2/internal/endpoints/v2 v2.6.34 // indirect
	github.com/aws/aws-sdk-go-v2/internal/ini v1.8.2 // indirect
	github.com/aws/aws-sdk-go-v2/internal/v4a v1.3.34 // indirect
	github.com/aws/aws-sdk-go-v2/service/internal/accept-encoding v1.12.3 // indirect
	github.com/aws/aws-sdk-go-v2/service/internal/checksum v1.7.0 // indirect
	github.com/aws/aws-sdk-go-v2/service/internal/presigned-url v1.12.15 // indirect
	github.com/aws/aws-sdk-go-v2/service/internal/s3shared v1.18.15 // indirect
	github.com/aws/aws-sdk-go-v2/service/sso v1.24.14 // indirect
	github.com/aws/aws-sdk-go-v2/service/ssooidc v1.28.13 // indirect
	github.com/aws/aws-sdk-go-v2/service/sts v1.33.12 // indirect
	github.com/google/s2a-go v0.1.9 // indirect
	github.com/googleapis/enterprise-certificate-proxy v0.3.4 // indirect
	github.com/googleapis/gax-go/v2 v2.14.1 // indirect
	go.opencensus.io v0.24.0 // indirect
	go.opentelemetry.io/auto/sdk v1.1.0 // indirect
	go.opentelemetry.io/contrib/instrumentation/google.golang.org/grpc/otelgrpc v0.54.0 // indirect
	go.opentelemetry.io/contrib/instrumentation/net/http/otelhttp v0.61.0 // indirect
	go.opentelemetry.io/otel v1.36.0 // indirect
	go.opentelemetry.io/otel/metric v1.36.0 // indirect
	go.opentelemetry.io/otel/trace v1.36.0 // indirect
	google.golang.org/appengine v1.6.8 // indirect
	google.golang.org/genproto v0.0.0-20241118233622-e639e219e697 // indirect
	google.golang.org/genproto/googleapis/api v0.0.0-20241209162323-e6fa225c2576 // indirect
	google.golang.org/genproto/googleapis/rpc v0.0.0-20250122153221-138b5a5a4fd4 // indirect
)

// Embeddings and ML - indirect
require (
	github.com/nlpodyssey/gopickle v0.2.0 // indirect
	github.com/nlpodyssey/gotokenizers v0.2.0 // indirect
	github.com/nlpodyssey/spago v1.1.0 // indirect
)

// Vector stores - indirect
require (
	github.com/milvus-io/milvus-proto/go-api/v2 v2.6.1-0.20250819024338-07695f709619 // indirect
	github.com/montanaflynn/stats v0.0.0-20171201202039-1bf9dbcd8cbe // indirect
	github.com/xdg-go/pbkdf2 v1.0.0 // indirect
	github.com/xdg-go/scram v1.1.2 // indirect
	github.com/xdg-go/stringprep v1.0.4 // indirect
	github.com/youmark/pkcs8 v0.0.0-20240726163527-a2c0da244d78 // indirect
	nhooyr.io/websocket v1.8.7 // indirect
)

// Database drivers - indirect
require (
	github.com/jackc/pgpassfile v1.0.0 // indirect
	github.com/jackc/pgservicefile v0.0.0-20240606120523-5a60cdf6a761 // indirect
	github.com/jackc/puddle/v2 v2.2.2 // indirect
)

// Cryptography and security - indirect
require filippo.io/edwards25519 v1.1.0 // indirect

// Document processing and web scraping - indirect
require (
	github.com/andybalholm/cascadia v1.3.2 // indirect
	github.com/antchfx/htmlquery v1.3.0 // indirect
	github.com/antchfx/xmlquery v1.3.17 // indirect
	github.com/antchfx/xpath v1.2.4 // indirect
	github.com/gobwas/glob v0.2.3 // indirect
	github.com/gorilla/css v1.0.0 // indirect
	github.com/kennygrant/sanitize v1.2.4 // indirect
	github.com/saintfish/chardet v0.0.0-20230101081208-5e3ef4b5456d // indirect
	github.com/temoto/robotstxt v1.1.2 // indirect
	gitlab.com/golang-commonmark/html v0.0.0-20191124015941-a22733972181 // indirect
	gitlab.com/golang-commonmark/linkify v0.0.0-20191026162114-a0c2df6c8f82 // indirect
	gitlab.com/golang-commonmark/mdurl v0.0.0-20191124015652-932350d1cb84 // indirect
	gitlab.com/golang-commonmark/puny v0.0.0-20191124015043-9f83538fa04f // indirect
)

// Testing infrastructure - indirect
require (
	github.com/Azure/go-ansiterm v0.0.0-20250102033503-faa5f7b0171c // indirect
	github.com/Microsoft/go-winio v0.6.2 // indirect
	github.com/cenkalti/backoff v2.2.1+incompatible // indirect
	github.com/cenkalti/backoff/v4 v4.3.0 // indirect
	github.com/containerd/errdefs v1.0.0 // indirect
	github.com/containerd/errdefs/pkg v0.3.0 // indirect
	github.com/containerd/log v0.1.0 // indirect
	github.com/containerd/platforms v0.2.1 // indirect
	github.com/cpuguy83/dockercfg v0.3.2 // indirect
	github.com/davecgh/go-spew v1.1.2-0.20180830191138-d8f796af33cc // indirect
	github.com/distribution/reference v0.6.0 // indirect
	github.com/docker/docker v28.2.2+incompatible // indirect
	github.com/docker/go-connections v0.5.0 // indirect
	github.com/docker/go-units v0.5.0 // indirect
	github.com/getsentry/sentry-go v0.30.0 // indirect
	github.com/mdelapenya/tlscert v0.2.0 // indirect
	github.com/moby/docker-image-spec v1.3.1 // indirect
	github.com/moby/go-archive v0.1.0 // indirect
	github.com/moby/patternmatcher v0.6.0 // indirect
	github.com/moby/sys/sequential v0.6.0 // indirect
	github.com/moby/sys/user v0.4.0 // indirect
	github.com/moby/sys/userns v0.1.0 // indirect
	github.com/moby/term v0.5.2 // indirect
	github.com/morikuni/aec v1.0.0 // indirect
	github.com/opencontainers/go-digest v1.0.0 // indirect
	github.com/opencontainers/image-spec v1.1.1 // indirect
	github.com/pmezard/go-difflib v1.0.1-0.20181226105442-5d4384ee4fb2 // indirect
)

// Utilities and common libraries - indirect
require (
	dario.cat/mergo v1.0.2 // indirect
	github.com/Masterminds/goutils v1.1.1 // indirect
	github.com/Masterminds/semver v1.5.0 // indirect
	github.com/Masterminds/semver/v3 v3.2.0 // indirect
	github.com/apapsch/go-jsonmerge/v2 v2.0.0 // indirect
	github.com/asaskevich/govalidator v0.0.0-20230301143203-a9d515a09cc2 // indirect
	github.com/aymerick/douceur v0.2.0 // indirect
	github.com/cockroachdb/errors v1.9.1 // indirect
	github.com/cockroachdb/logtags v0.0.0-20211118104740-dabe8e521a4f // indirect
	github.com/cockroachdb/redact v1.1.3 // indirect
	github.com/deepmap/oapi-codegen/v2 v2.1.0 // indirect
	github.com/dlclark/regexp2 v1.10.0 // indirect
	github.com/dustin/go-humanize v1.0.1 // indirect
	github.com/ebitengine/purego v0.8.4 // indirect
	github.com/felixge/httpsnoop v1.0.4 // indirect
	github.com/go-logr/logr v1.4.3 // indirect
	github.com/go-logr/stdr v1.2.2 // indirect
	github.com/go-ole/go-ole v1.3.0 // indirect
	github.com/go-openapi/analysis v0.23.0 // indirect
	github.com/go-openapi/errors v0.22.0 // indirect
	github.com/go-openapi/jsonpointer v0.21.0 // indirect
	github.com/go-openapi/jsonreference v0.21.0 // indirect
	github.com/go-openapi/loads v0.22.0 // indirect
	github.com/go-openapi/runtime v0.24.2 // indirect
	github.com/go-openapi/spec v0.21.0 // indirect
	github.com/go-openapi/swag v0.23.0 // indirect
	github.com/go-openapi/validate v0.24.0 // indirect
	github.com/gogo/protobuf v1.3.2 // indirect
	github.com/golang/groupcache v0.0.0-20210331224755-41bb18bfe9da // indirect
	github.com/golang/protobuf v1.5.4 // indirect
	github.com/golang/snappy v0.0.4 // indirect
	github.com/google/flatbuffers v23.5.26+incompatible // indirect
	github.com/google/go-querystring v1.1.0 // indirect
	github.com/goph/emperror v0.17.2 // indirect
	github.com/gorilla/websocket v1.5.3 // indirect
	github.com/grpc-ecosystem/go-grpc-middleware v1.4.0 // indirect
	github.com/huandu/xstrings v1.3.3 // indirect
	github.com/imdario/mergo v0.3.13 // indirect
	github.com/josharian/intern v1.0.0 // indirect
	github.com/json-iterator/go v1.1.12 // indirect
	github.com/klauspost/compress v1.18.0 // indirect
	github.com/klauspost/cpuid/v2 v2.2.9 // indirect
	github.com/kr/pretty v0.3.1 // indirect
	github.com/kr/text v0.2.0 // indirect
	github.com/lufia/plan9stats v0.0.0-20250317134145-8bc96cf8fc35 // indirect
	github.com/magiconair/properties v1.8.10 // indirect
	github.com/mailru/easyjson v0.7.7 // indirect
	github.com/mattn/go-colorable v0.1.13 // indirect
	github.com/mattn/go-isatty v0.0.20 // indirect
	github.com/mitchellh/copystructure v1.0.0 // indirect
	github.com/mitchellh/mapstructure v1.5.0 // indirect
	github.com/mitchellh/reflectwalk v1.0.0 // indirect
	github.com/modern-go/concurrent v0.0.0-20180306012644-bacd9c7ef1dd // indirect
	github.com/modern-go/reflect2 v1.0.2 // indirect
	github.com/oapi-codegen/runtime v1.1.1 // indirect
	github.com/oklog/ulid v1.3.1 // indirect
	github.com/opentracing/opentracing-go v1.2.0 // indirect
	github.com/pelletier/go-toml/v2 v2.0.9 // indirect
	github.com/pkg/errors v0.9.1 // indirect
	github.com/power-devops/perfstat v0.0.0-20240221224432-82ca36839d55 // indirect
	github.com/rogpeppe/go-internal v1.13.1 // indirect
	github.com/rs/zerolog v1.31.0 // indirect
	github.com/shirou/gopsutil/v4 v4.25.5 // indirect
	github.com/shopspring/decimal v1.2.0 // indirect
	github.com/sirupsen/logrus v1.9.3 // indirect
	github.com/spf13/cast v1.3.1 // indirect
	github.com/tidwall/gjson v1.17.1 // indirect
	github.com/tidwall/match v1.1.1 // indirect
	github.com/tidwall/pretty v1.2.0 // indirect
	github.com/tklauser/go-sysconf v0.3.15 // indirect
	github.com/tklauser/numcpus v0.10.0 // indirect
	github.com/yargevad/filepathx v1.0.0 // indirect
	github.com/yusufpapurcu/wmi v1.2.4 // indirect
	golang.org/x/crypto v0.41.0 // indirect
	golang.org/x/exp v0.0.0-20240808152545-0cdaa3abc0fa // indirect
	golang.org/x/net v0.43.0 // indirect
	golang.org/x/sys v0.35.0 // indirect
	golang.org/x/text v0.28.0 // indirect
	golang.org/x/time v0.9.0 // indirect
	gopkg.in/yaml.v2 v2.4.0 // indirect
	gopkg.in/yaml.v3 v3.0.1 // indirect
)

<<<<<<< HEAD
require github.com/stretchr/objx v0.5.2 // indirect

require (
	cloud.google.com/go/auth v0.14.0
	cloud.google.com/go/auth/oauth2adapt v0.2.7
	github.com/google/uuid v1.6.0
	google.golang.org/genai v1.3.0
=======
require (
	github.com/milvus-io/milvus/client/v2 v2.6.0
	github.com/testcontainers/testcontainers-go/modules/mariadb v0.38.0
)

require (
	github.com/beorn7/perks v1.0.1 // indirect
	github.com/blang/semver/v4 v4.0.0 // indirect
	github.com/cespare/xxhash/v2 v2.3.0 // indirect
	github.com/cilium/ebpf v0.11.0 // indirect
	github.com/containerd/cgroups/v3 v3.0.3 // indirect
	github.com/coreos/go-semver v0.3.0 // indirect
	github.com/coreos/go-systemd/v22 v22.5.0 // indirect
	github.com/form3tech-oss/jwt-go v3.2.3+incompatible // indirect
	github.com/godbus/dbus/v5 v5.0.4 // indirect
	github.com/google/btree v1.1.3 // indirect
	github.com/gorilla/websocket v1.5.0 // indirect
	github.com/grpc-ecosystem/go-grpc-prometheus v1.2.0 // indirect
	github.com/grpc-ecosystem/grpc-gateway v1.16.0 // indirect
	github.com/grpc-ecosystem/grpc-gateway/v2 v2.18.0 // indirect
	github.com/jonboulle/clockwork v0.2.2 // indirect
	github.com/milvus-io/milvus/pkg/v2 v2.0.0-20250319085209-5a6b4e56d59e // indirect
	github.com/munnerz/goautoneg v0.0.0-20191010083416-a7dc8b61c822 // indirect
	github.com/opencontainers/runtime-spec v1.0.2 // indirect
	github.com/panjf2000/ants/v2 v2.11.3 // indirect
	github.com/prometheus/client_golang v1.20.5 // indirect
	github.com/prometheus/client_model v0.6.1 // indirect
	github.com/prometheus/common v0.62.0 // indirect
	github.com/prometheus/procfs v0.15.1 // indirect
	github.com/samber/lo v1.27.0 // indirect
	github.com/shirou/gopsutil/v3 v3.24.5 // indirect
	github.com/shoenig/go-m1cpu v0.1.6 // indirect
	github.com/soheilhy/cmux v0.1.5 // indirect
	github.com/spaolacci/murmur3 v1.1.0 // indirect
	github.com/spf13/pflag v1.0.5 // indirect
	github.com/stretchr/objx v0.5.2 // indirect
	github.com/tmc/grpc-websocket-proxy v0.0.0-20201229170055-e5319fda7802 // indirect
	github.com/uber/jaeger-client-go v2.30.0+incompatible // indirect
	github.com/x448/float16 v0.8.4 // indirect
	github.com/xiang90/probing v0.0.0-20190116061207-43a291ad63a2 // indirect
	go.etcd.io/bbolt v1.3.11 // indirect
	go.etcd.io/etcd/api/v3 v3.5.5 // indirect
	go.etcd.io/etcd/client/pkg/v3 v3.5.5 // indirect
	go.etcd.io/etcd/client/v2 v2.305.5 // indirect
	go.etcd.io/etcd/client/v3 v3.5.5 // indirect
	go.etcd.io/etcd/pkg/v3 v3.5.5 // indirect
	go.etcd.io/etcd/raft/v3 v3.5.5 // indirect
	go.etcd.io/etcd/server/v3 v3.5.5 // indirect
	go.opentelemetry.io/otel/exporters/otlp/otlptrace v1.20.0 // indirect
	go.opentelemetry.io/otel/exporters/otlp/otlptrace/otlptracegrpc v1.20.0 // indirect
	go.opentelemetry.io/otel/sdk v1.36.0 // indirect
	go.opentelemetry.io/proto/otlp v1.0.0 // indirect
	go.uber.org/atomic v1.11.0 // indirect
	go.uber.org/automaxprocs v1.5.3 // indirect
	go.uber.org/multierr v1.11.0 // indirect
	go.uber.org/zap v1.27.0 // indirect
	gopkg.in/inf.v0 v0.9.1 // indirect
	gopkg.in/natefinch/lumberjack.v2 v2.0.0 // indirect
	k8s.io/apimachinery v0.28.6 // indirect
>>>>>>> 509308ff
)<|MERGE_RESOLUTION|>--- conflicted
+++ resolved
@@ -1,10 +1,6 @@
 module github.com/tmc/langchaingo
 
-<<<<<<< HEAD
-go 1.24
-=======
 go 1.24.4
->>>>>>> 509308ff
 
 toolchain go1.24.2
 
@@ -306,15 +302,6 @@
 	gopkg.in/yaml.v3 v3.0.1 // indirect
 )
 
-<<<<<<< HEAD
-require github.com/stretchr/objx v0.5.2 // indirect
-
-require (
-	cloud.google.com/go/auth v0.14.0
-	cloud.google.com/go/auth/oauth2adapt v0.2.7
-	github.com/google/uuid v1.6.0
-	google.golang.org/genai v1.3.0
-=======
 require (
 	github.com/milvus-io/milvus/client/v2 v2.6.0
 	github.com/testcontainers/testcontainers-go/modules/mariadb v0.38.0
@@ -374,5 +361,4 @@
 	gopkg.in/inf.v0 v0.9.1 // indirect
 	gopkg.in/natefinch/lumberjack.v2 v2.0.0 // indirect
 	k8s.io/apimachinery v0.28.6 // indirect
->>>>>>> 509308ff
 )
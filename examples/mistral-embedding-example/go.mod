--- conflicted
+++ resolved
@@ -1,14 +1,8 @@
 module github.com/tmc/langchaingo/examples/mistral-embedding-example
 
-<<<<<<< HEAD
 go 1.24
 
 toolchain go1.24.2
-=======
-go 1.23.8
-
-toolchain go1.24.6
->>>>>>> 57a517b2
 
 require github.com/tmc/langchaingo v0.1.14-pre.0
 
@@ -21,11 +15,6 @@
 	github.com/jackc/pgx/v5 v5.7.2 // indirect
 	github.com/pgvector/pgvector-go v0.1.1 // indirect
 	github.com/pkoukk/tiktoken-go v0.1.6 // indirect
-<<<<<<< HEAD
 	golang.org/x/crypto v0.32.0 // indirect
 	golang.org/x/text v0.21.0 // indirect
-=======
-	golang.org/x/crypto v0.39.0 // indirect
-	golang.org/x/text v0.26.0 // indirect
->>>>>>> 57a517b2
 )